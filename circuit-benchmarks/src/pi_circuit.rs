--- conflicted
+++ resolved
@@ -19,12 +19,8 @@
     use mock::TestContext;
     use rand::SeedableRng;
     use rand_xorshift::XorShiftRng;
-<<<<<<< HEAD
+    use std::env::var;
     use zkevm_circuits::pi_circuit::{PiCircuit, PiTestCircuit};
-=======
-    use std::env::var;
-    use zkevm_circuits::pi_circuit::{PiCircuit, PiTestCircuit, PublicData};
->>>>>>> f834e61e
     use zkevm_circuits::util::SubCircuit;
     use zkevm_circuits::witness::{block_convert, Block};
 
@@ -38,29 +34,11 @@
         const MAX_CALLDATA: usize = 128;
         const MAX_INNER_BLOCKS: usize = 64;
 
-<<<<<<< HEAD
         let block = generate_block::<MAX_TXS, MAX_CALLDATA>();
         let circuit = PiTestCircuit::<Fr, MAX_TXS, MAX_CALLDATA, MAX_INNER_BLOCKS>(
             PiCircuit::<Fr>::new(MAX_TXS, MAX_CALLDATA, MAX_INNER_BLOCKS, &block),
         );
-=======
-        let degree: u32 = var("DEGREE")
-            .unwrap_or_else(|_| "19".to_string())
-            .parse()
-            .expect("Cannot parse DEGREE env var as u32");
 
-        let mut rng = ChaCha20Rng::seed_from_u64(2);
-        let randomness = Fr::random(&mut rng);
-        let rand_rpi = Fr::random(&mut rng);
-        let public_data = generate_publicdata::<MAX_TXS, MAX_CALLDATA>();
-        let circuit = PiTestCircuit::<Fr, MAX_TXS, MAX_CALLDATA>(PiCircuit::<Fr>::new(
-            MAX_TXS,
-            MAX_CALLDATA,
-            randomness,
-            rand_rpi,
-            public_data,
-        ));
->>>>>>> f834e61e
         let public_inputs = circuit.0.instance();
         let instance: Vec<&[Fr]> = public_inputs.iter().map(|input| &input[..]).collect();
         let instances = &[&instance[..]];
