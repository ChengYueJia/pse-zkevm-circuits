--- conflicted
+++ resolved
@@ -1,4 +1,3 @@
-<<<<<<< HEAD
 use crate::{
     evm_circuit::{
         execution::ExecutionGadget,
@@ -8,7 +7,7 @@
             and,
             common_gadget::{CommonCallGadget, TransferGadget},
             constraint_builder::{
-                ConstraintBuilder, ReversionInfo, StepStateTransition,
+                ConstrainBuilderCommon, EVMConstraintBuilder, ReversionInfo, StepStateTransition,
                 Transition::{Delta, To},
             },
             math_gadget::{
@@ -16,17 +15,6 @@
             },
             memory_gadget::{CommonMemoryAddressGadget, MemoryAddressGadget},
             not, or, select, CachedRegion, Cell, Word,
-=======
-use crate::evm_circuit::{
-    execution::ExecutionGadget,
-    param::N_BYTES_GAS,
-    step::ExecutionState,
-    util::{
-        common_gadget::{CommonCallGadget, TransferGadget},
-        constraint_builder::{
-            ConstrainBuilderCommon, EVMConstraintBuilder, ReversionInfo, StepStateTransition,
-            Transition::{Delta, To},
->>>>>>> 3902437a
         },
         witness::{Block, Call, ExecStep, Transaction},
     },
