use bus_mapping::{circuit_input_builder::CopyDataType, evm::OpcodeId};
use eth_types::{evm_types::GasCost, Field, ToLittleEndian, ToScalar};
use gadgets::util::{not, Expr};
use halo2_proofs::{circuit::Value, plonk::Error};

use crate::evm_circuit::{
    param::N_BYTES_MEMORY_WORD_SIZE,
    step::ExecutionState,
    util::{
        common_gadget::SameContextGadget,
<<<<<<< HEAD
        constraint_builder::{ConstraintBuilder, StepStateTransition, Transition},
        memory_gadget::{
            CommonMemoryAddressGadget, MemoryAddressGadget, MemoryCopierGasGadget,
            MemoryExpansionGadget,
        },
=======
        constraint_builder::{
            ConstrainBuilderCommon, EVMConstraintBuilder, StepStateTransition, Transition,
        },
        memory_gadget::{MemoryAddressGadget, MemoryCopierGasGadget, MemoryExpansionGadget},
>>>>>>> 3902437a
        rlc, CachedRegion, Cell, Word,
    },
    witness::{Block, Call, ExecStep, Transaction},
};

use super::ExecutionGadget;

#[derive(Clone, Debug)]
pub(crate) struct Sha3Gadget<F> {
    same_context: SameContextGadget<F>,
    memory_address: MemoryAddressGadget<F>,
    sha3_rlc: Word<F>,
    copy_rwc_inc: Cell<F>,
    rlc_acc: Cell<F>,
    memory_expansion: MemoryExpansionGadget<F, 1, N_BYTES_MEMORY_WORD_SIZE>,
    memory_copier_gas: MemoryCopierGasGadget<F, { GasCost::COPY_SHA3 }>,
}

impl<F: Field> ExecutionGadget<F> for Sha3Gadget<F> {
    const EXECUTION_STATE: ExecutionState = ExecutionState::SHA3;

    const NAME: &'static str = "SHA3";

    fn configure(cb: &mut EVMConstraintBuilder<F>) -> Self {
        let opcode = cb.query_cell();

        let offset = cb.query_cell_phase2();
        let size = cb.query_word_rlc();
        let sha3_rlc = cb.query_word_rlc();

        cb.stack_pop(offset.expr());
        cb.stack_pop(size.expr());
        cb.stack_push(sha3_rlc.expr());

        let memory_address = MemoryAddressGadget::construct(cb, offset, size);

        let copy_rwc_inc = cb.query_cell();
        let rlc_acc = cb.query_cell_phase2();

        cb.condition(memory_address.has_length(), |cb| {
            cb.copy_table_lookup(
                cb.curr.state.call_id.expr(),
                CopyDataType::Memory.expr(),
                cb.curr.state.call_id.expr(),
                CopyDataType::RlcAcc.expr(),
                memory_address.offset(),
                memory_address.address(),
                0.expr(), // dst_addr for CopyDataType::RlcAcc is 0.
                memory_address.length(),
                rlc_acc.expr(),
                copy_rwc_inc.expr(),
            );
        });

        cb.condition(not::expr(memory_address.has_length()), |cb| {
            cb.require_zero("copy_rwc_inc == 0 for size = 0", copy_rwc_inc.expr());
            cb.require_zero("rlc_acc == 0 for size = 0", rlc_acc.expr());
        });
        cb.keccak_table_lookup(rlc_acc.expr(), memory_address.length(), sha3_rlc.expr());

        let memory_expansion = MemoryExpansionGadget::construct(cb, [memory_address.address()]);
        let memory_copier_gas = MemoryCopierGasGadget::construct(
            cb,
            memory_address.length(),
            memory_expansion.gas_cost(),
        );

        let step_state_transition = StepStateTransition {
            rw_counter: Transition::Delta(cb.rw_counter_offset()),
            program_counter: Transition::Delta(1.expr()),
            stack_pointer: Transition::Delta(1.expr()),
            memory_word_size: Transition::To(memory_expansion.next_memory_word_size()),
            gas_left: Transition::Delta(
                -(OpcodeId::SHA3.constant_gas_cost().expr() + memory_copier_gas.gas_cost()),
            ),
            ..Default::default()
        };
        let same_context = SameContextGadget::construct(cb, opcode, step_state_transition);

        Self {
            same_context,
            memory_address,
            sha3_rlc,
            copy_rwc_inc,
            rlc_acc,
            memory_expansion,
            memory_copier_gas,
        }
    }

    fn assign_exec_step(
        &self,
        region: &mut CachedRegion<'_, '_, F>,
        offset: usize,
        block: &Block<F>,
        _tx: &Transaction,
        _call: &Call,
        step: &ExecStep,
    ) -> Result<(), Error> {
        self.same_context.assign_exec_step(region, offset, step)?;

        let [memory_offset, size, sha3_output] =
            [step.rw_indices[0], step.rw_indices[1], step.rw_indices[2]]
                .map(|idx| block.rws[idx].stack_value());
        let memory_address = self
            .memory_address
            .assign(region, offset, memory_offset, size)?;
        self.sha3_rlc
            .assign(region, offset, Some(sha3_output.to_le_bytes()))?;

        self.copy_rwc_inc.assign(
            region,
            offset,
            Value::known(
                size.to_scalar()
                    .expect("unexpected U256 -> Scalar conversion failure"),
            ),
        )?;

        let values: Vec<u8> = (3..3 + (size.low_u64() as usize))
            .map(|i| block.rws[step.rw_indices[i]].memory_value())
            .collect();

        let rlc_acc = region
            .challenges()
            .keccak_input()
            .map(|randomness| rlc::value(values.iter().rev(), randomness));
        self.rlc_acc.assign(region, offset, rlc_acc)?;

        // Memory expansion and dynamic gas cost for reading it.
        let (_, memory_expansion_gas_cost) = self.memory_expansion.assign(
            region,
            offset,
            step.memory_word_size(),
            [memory_address],
        )?;
        self.memory_copier_gas
            .assign(region, offset, size.as_u64(), memory_expansion_gas_cost)?;

        Ok(())
    }
}

#[cfg(test)]
mod tests {
    use crate::test_util::CircuitTestBuilder;
    use bus_mapping::{
        circuit_input_builder::CircuitsParams,
        evm::{gen_sha3_code, MemoryKind},
    };
    use eth_types::{bytecode, Word};
    use mock::TestContext;

    fn test_ok(offset: usize, size: usize, mem_kind: MemoryKind) {
        let (code, _) = gen_sha3_code(offset, size, mem_kind);
        CircuitTestBuilder::new_from_test_ctx(
            TestContext::<2, 1>::simple_ctx_with_bytecode(code).unwrap(),
        )
        .params(CircuitsParams {
            max_rws: 5500,
            ..Default::default()
        })
        .run();
    }

    #[test]
    fn sha3_gadget_zero_length() {
        test_ok(0x20, 0x00, MemoryKind::MoreThanSize);
    }

    #[test]
    fn sha3_gadget_simple() {
        test_ok(0x00, 0x08, MemoryKind::Empty);
        test_ok(0x10, 0x10, MemoryKind::LessThanSize);
        test_ok(0x24, 0x16, MemoryKind::EqualToSize);
        test_ok(0x32, 0x78, MemoryKind::MoreThanSize);
    }

    #[test]
    fn sha3_gadget_large() {
        test_ok(0x101, 0x202, MemoryKind::Empty);
        test_ok(0x202, 0x303, MemoryKind::LessThanSize);
        test_ok(0x303, 0x404, MemoryKind::EqualToSize);
        test_ok(0x404, 0x505, MemoryKind::MoreThanSize);
    }

    #[test]
    fn sha3_gadget_overflow_offset_and_zero_size() {
        let bytecode = bytecode! {
            PUSH1(0)
            PUSH32(Word::MAX)
            SHA3
        };

        CircuitTestBuilder::new_from_test_ctx(
            TestContext::<2, 1>::simple_ctx_with_bytecode(bytecode).unwrap(),
        )
        .run();
    }
}<|MERGE_RESOLUTION|>--- conflicted
+++ resolved
@@ -8,18 +8,13 @@
     step::ExecutionState,
     util::{
         common_gadget::SameContextGadget,
-<<<<<<< HEAD
-        constraint_builder::{ConstraintBuilder, StepStateTransition, Transition},
+        constraint_builder::{
+            ConstrainBuilderCommon, EVMConstraintBuilder, StepStateTransition, Transition,
+        },
         memory_gadget::{
             CommonMemoryAddressGadget, MemoryAddressGadget, MemoryCopierGasGadget,
             MemoryExpansionGadget,
         },
-=======
-        constraint_builder::{
-            ConstrainBuilderCommon, EVMConstraintBuilder, StepStateTransition, Transition,
-        },
-        memory_gadget::{MemoryAddressGadget, MemoryCopierGasGadget, MemoryExpansionGadget},
->>>>>>> 3902437a
         rlc, CachedRegion, Cell, Word,
     },
     witness::{Block, Call, ExecStep, Transaction},
