//! Exponentiation verification circuit.

use std::{marker::PhantomData, ops::Add};

use bus_mapping::circuit_input_builder::{ExpEvent, ExpStep};
use eth_types::{Field, ToScalar, U256};
use gadgets::{
    mul_add::{MulAddChip, MulAddConfig},
    util::{and, not, Expr},
};
use halo2_proofs::{
    circuit::{Layouter, Region, SimpleFloorPlanner, Value},
    plonk::{Circuit, ConstraintSystem, Error, Selector},
    poly::Rotation,
};

use crate::{
    evm_circuit::util::constraint_builder::BaseConstraintBuilder,
    table::{exp_table::ExpTable, LookupTable},
    util::{Challenges, SubCircuit, SubCircuitConfig},
    witness,
};

/// The number of rows assigned for each step in an exponentiation trace.
pub const OFFSET_INCREMENT: usize = 7usize;
/// The number of rows required for the exponentiation table within the circuit
/// for each step.
pub const ROWS_PER_STEP: usize = 4usize;
/// The gate "verify all but the last step" at constraint "`base_limb[i]` is the
/// same across all steps" uses rotation 10 in `exp_table.base_limb` which is
/// enabled with `q_usable`, which in turn is enabled in all steps.  This means
/// this circuit requires these extra rows after the last enabled `q_usable`.
const UNUSABLE_EXP_ROWS: usize = 10usize;

/// Layout for the Exponentiation circuit.
#[derive(Clone, Debug)]
pub struct ExpCircuitConfig<F> {
    /// Whether the row is enabled.
    pub q_usable: Selector,
    /// The Exponentiation circuit's table.
    pub exp_table: ExpTable,
    /// Multiplication gadget for verification of each step.
    pub mul_gadget: MulAddConfig<F>,
    /// Multiplication gadget to perform 2*n + k.
    pub parity_check: MulAddConfig<F>,
}

impl<F: Field> SubCircuitConfig<F> for ExpCircuitConfig<F> {
    type ConfigArgs = ExpTable;

    /// Return a new ExpCircuitConfig
    fn new(meta: &mut ConstraintSystem<F>, exp_table: Self::ConfigArgs) -> Self {
        let q_usable = meta.complex_selector();
        let mul_gadget = MulAddChip::configure(meta, |meta| {
            and::expr([
                meta.query_selector(q_usable),
                meta.query_fixed(exp_table.is_step, Rotation::cur()),
            ])
        });
        let parity_check = MulAddChip::configure(meta, |meta| {
            and::expr([
                meta.query_selector(q_usable),
                meta.query_fixed(exp_table.is_step, Rotation::cur()),
            ])
        });

        // multiplier <- 2^64
        let two = U256::from(2);
        let multiplier: F = two.pow(U256::from(64)).to_scalar().unwrap();

        meta.create_gate("verify all but the last step", |meta| {
            let mut cb = BaseConstraintBuilder::default();

            // base limbs MUST be the same across all steps. Since each step consumes 7 rows
            // (check MulAddChip), we check the current step's rotation `i`
            // against `i + 7`.
            for i in 0..4 {
                cb.require_equal(
                    "base_limb[i] is the same across all steps",
                    meta.query_advice(exp_table.base_limb, Rotation(i)),
                    meta.query_advice(exp_table.base_limb, Rotation(i + 7)),
                );
            }

            // We want to verify that the multiplication result from each step (of
            // exponentiation by squaring) is passed on as the first
            // multiplicand to the next step. Since the steps are assigned in
            // the reverse order, we have: a::cur == d::next.
            let (a_limb0, a_limb1, a_limb2, a_limb3) = mul_gadget.a_limbs_cur(meta);
            let a_lo_cur = a_limb0 + (a_limb1 * multiplier);
            let a_hi_cur = a_limb2 + (a_limb3 * multiplier);
            let (d_lo_next, d_hi_next) = mul_gadget.d_lo_hi_next(meta);
            cb.require_equal(
                "multiplication gadget => a::cur == d::next (lo)",
                a_lo_cur,
                d_lo_next,
            );
            cb.require_equal(
                "multiplication gadget => a::cur == d::next (hi)",
                a_hi_cur,
                d_hi_next,
            );

            // Identifier does not change over the steps of an exponentiation trace.
            cb.require_equal(
                "identifier does not change",
                meta.query_advice(exp_table.identifier, Rotation::cur()),
                meta.query_advice(exp_table.identifier, Rotation(7)),
            );

            cb.gate(and::expr([
                meta.query_selector(q_usable),
                meta.query_fixed(exp_table.is_step, Rotation::cur()),
                not::expr(meta.query_advice(exp_table.is_last, Rotation::cur())),
            ]))
        });

        meta.create_gate("verify all rows", |meta| {
            let mut cb = BaseConstraintBuilder::default();

            // is_step is boolean.
            cb.require_boolean(
                "is_step is boolean",
                meta.query_fixed(exp_table.is_step, Rotation::cur()),
            );

            // is_last is boolean.
            cb.require_boolean(
                "is_last is boolean",
                meta.query_advice(exp_table.is_last, Rotation::cur()),
            );

            cb.gate(meta.query_selector(q_usable))
        });

        meta.create_gate("verify all steps", |meta| {
            let mut cb = BaseConstraintBuilder::default();

            // For every step, the intermediate exponentiation MUST equal the result of
            // the corresponding multiplication.
            let (d_lo_cur, d_hi_cur) = mul_gadget.d_lo_hi_cur(meta);
            cb.require_equal(
                "intermediate exponentiation lo == mul_gadget.d_lo",
                meta.query_advice(exp_table.exponentiation_lo_hi, Rotation::cur()),
                d_lo_cur,
            );
            cb.require_equal(
                "intermediate exponentiation hi == mul_gadget.d_hi",
                meta.query_advice(exp_table.exponentiation_lo_hi, Rotation::next()),
                d_hi_cur,
            );

            // For every step, the MulAddChip's `c` MUST be 0, considering the equation `a *
            // b + c == d` applied ONLY for multiplication.
            let (c_lo_cur, c_hi_cur) = mul_gadget.c_lo_hi_cur(meta);
            cb.require_zero(
                "mul_gadget.c == 0 (lo)",
                c_lo_cur,
            );
            cb.require_zero(
                "mul_gadget.c == 0 (hi)",
                c_hi_cur,
            );

            // The odd/even assignment is boolean.
            let (is_odd, remainder_hi) = parity_check.c_lo_hi_cur(meta);
            cb.require_zero("is_odd is boolean (hi == 0)", remainder_hi);
            cb.require_boolean("is_odd is boolean (lo is boolean)", is_odd.clone());

            // There should be no overflow in the parity check mul gadget.
            cb.require_zero("no overflow in parity check mul gadget", parity_check.overflow.clone());

            // remainder == 1 => exponent is odd
            cb.condition(
                and::expr([
                    not::expr(meta.query_advice(exp_table.is_last, Rotation::cur())),
                    is_odd.clone(),
                ]), |cb| {
                    cb.require_equal(
                        "intermediate_exponent::next == intermediate_exponent::cur - 1 (lo::next == lo::cur - 1)",
                        meta.query_advice(exp_table.exponent_lo_hi, Rotation(7)),
                        meta.query_advice(exp_table.exponent_lo_hi, Rotation(0)) - 1.expr(),
                    );
                    cb.require_equal(
                        "intermediate_exponent::next == intermediate_exponent::cur - 1 (hi::next == hi::cur)",
                        meta.query_advice(exp_table.exponent_lo_hi, Rotation(8)),
                        meta.query_advice(exp_table.exponent_lo_hi, Rotation(1)),
                    );

                    // base MUST equal b.
                    let (b_limb0, b_limb1, b_limb2, b_limb3) = mul_gadget.b_limbs_cur(meta);
                    let (base_limb0, base_limb1, base_limb2, base_limb3) = (
                        meta.query_advice(exp_table.base_limb, Rotation::cur()),
                        meta.query_advice(exp_table.base_limb, Rotation::next()),
                        meta.query_advice(exp_table.base_limb, Rotation(2)),
                        meta.query_advice(exp_table.base_limb, Rotation(3)),
                    );
                    cb.require_equal("exp_table.base_limbs[i] == mul_gadget.b[i]", base_limb0, b_limb0);
                    cb.require_equal("exp_table.base_limbs[i] == mul_gadget.b[i]", base_limb1, b_limb1);
                    cb.require_equal("exp_table.base_limbs[i] == mul_gadget.b[i]", base_limb2, b_limb2);
                    cb.require_equal("exp_table.base_limbs[i] == mul_gadget.b[i]", base_limb3, b_limb3);
                });
            // remainder == 0 => exponent is even
            cb.condition(
                and::expr([
                    not::expr(meta.query_advice(exp_table.is_last, Rotation::cur())),
                    not::expr(is_odd),
                ]), |cb| {
                    let (exponent_lo, exponent_hi) = parity_check.d_lo_hi_cur(meta);
                    cb.require_equal(
                        "exponent::next == exponent::cur / 2 (equate cur lo)",
                        meta.query_advice(exp_table.exponent_lo_hi, Rotation(0)),
                        exponent_lo,
                    );
                    cb.require_equal(
                        "exponent::next == exponent::cur / 2 (equate cur hi)",
                        meta.query_advice(exp_table.exponent_lo_hi, Rotation(1)),
                        exponent_hi,
                    );
                    let (limb0, limb1, limb2, limb3) = parity_check.b_limbs_cur(meta);
                    let exponent_next_lo = limb0 + (limb1 * multiplier);
                    let exponent_next_hi = limb2 + (limb3 * multiplier);
                    cb.require_equal(
                        "intermediate_exponent::next == intermediate_exponent::cur / 2 (equate next lo)",
                        meta.query_advice(exp_table.exponent_lo_hi, Rotation(7)),
                        exponent_next_lo,
                    );
                    cb.require_equal(
                        "intermediate_exponent::next == intermediate_exponent::cur / 2 (equate next hi)",
                        meta.query_advice(exp_table.exponent_lo_hi, Rotation(8)),
                        exponent_next_hi,
                    );

                    // a == b
                    let (a_limb0, a_limb1, a_limb2, a_limb3) = mul_gadget.a_limbs_cur(meta);
                    let (b_limb0, b_limb1, b_limb2, b_limb3) = mul_gadget.b_limbs_cur(meta);
                    cb.require_equal("mul_gadget.a[i] == mul_gadget.b[i]", a_limb0, b_limb0);
                    cb.require_equal("mul_gadget.a[i] == mul_gadget.b[i]", a_limb1, b_limb1);
                    cb.require_equal("mul_gadget.a[i] == mul_gadget.b[i]", a_limb2, b_limb2);
                    cb.require_equal("mul_gadget.a[i] == mul_gadget.b[i]", a_limb3, b_limb3);
                });

            // For the last step in the exponentiation operation's trace.
            cb.condition(meta.query_advice(exp_table.is_last, Rotation::cur()), |cb| {
                cb.require_equal(
                    "if is_last is True: intermediate_exponent == 2 (lo == 2)",
                    meta.query_advice(exp_table.exponent_lo_hi, Rotation::cur()),
                    2.expr(),
                );
                cb.require_zero(
                    "if is_last is True: intermediate_exponent == 2 (hi == 0)",
                    meta.query_advice(exp_table.exponent_lo_hi, Rotation::next()),
                );
                // a == b == base
                let (a_limb0, a_limb1, a_limb2, a_limb3) = mul_gadget.a_limbs_cur(meta);
                let (b_limb0, b_limb1, b_limb2, b_limb3) = mul_gadget.b_limbs_cur(meta);
                let (base_limb0, base_limb1, base_limb2, base_limb3) = (
                    meta.query_advice(exp_table.base_limb, Rotation::cur()),
                    meta.query_advice(exp_table.base_limb, Rotation::next()),
                    meta.query_advice(exp_table.base_limb, Rotation(2)),
                    meta.query_advice(exp_table.base_limb, Rotation(3)),
                );
                cb.require_equal("if is_last is True: base == a", base_limb0.clone(), a_limb0);
                cb.require_equal("if is_last is True: base == a", base_limb1.clone(), a_limb1);
                cb.require_equal("if is_last is True: base == a", base_limb2.clone(), a_limb2);
                cb.require_equal("if is_last is True: base == a", base_limb3.clone(), a_limb3);
                cb.require_equal("if is_last is True: base == b", base_limb0, b_limb0);
                cb.require_equal("if is_last is True: base == b", base_limb1, b_limb1);
                cb.require_equal("if is_last is True: base == b", base_limb2, b_limb2);
                cb.require_equal("if is_last is True: base == b", base_limb3, b_limb3);
            });

            cb.gate(and::expr([
                meta.query_selector(q_usable),
                meta.query_fixed(exp_table.is_step, Rotation::cur()),
            ]))
        });

        Self {
            q_usable,
            exp_table,
            mul_gadget,
            parity_check,
        }
    }
}

impl<F: Field> ExpCircuitConfig<F> {
    /// Assign witness to the exponentiation circuit.
    pub fn assign_exp_events(
        &self,
        layouter: &mut impl Layouter<F>,
        exp_events: &[ExpEvent],
        max_exp_steps: usize,
    ) -> Result<(), Error> {
        let max_exp_rows = max_exp_steps * OFFSET_INCREMENT;
        debug_assert!(
            Self::min_num_rows(exp_events) <= max_exp_rows,
            "insufficient rows to populate the exponentiation trace"
        );

        let mut mul_chip = MulAddChip::construct(self.mul_gadget.clone());
        let mut parity_check_chip = MulAddChip::construct(self.parity_check.clone());

        // assign everything except the exp table.
        layouter.assign_region(
            || "exponentiation circuit",
            |mut region| {
<<<<<<< HEAD
                let mut offset = 0usize;
                for exp_event in block.exp_events.iter() {
                    let mut exponent = exp_event.exponent;
                    for step in exp_event.steps.iter().rev() {
                        let two = U256::from(2);
                        let (exponent_div2, remainder) = exponent.div_mod(two);

                        for i in 0..OFFSET_INCREMENT {
                            self.q_usable.enable(&mut region, offset + i)?;
                        }
                        mul_chip.assign(
                            &mut region,
                            offset,
                            [step.a, step.b, U256::zero(), step.d],
                        )?;
                        parity_check_chip.assign(
                            &mut region,
                            offset,
                            [two, exponent_div2, remainder, exponent],
                        )?;

                        // update reducing exponent
                        if remainder.is_zero() {
                            // exponent is even
                            exponent = exponent_div2;
                        } else {
                            // exponent is odd
                            exponent = exponent - 1;
                        }

                        // mul_chip has 7 rows, exp_table has 4 rows. So we increment the offset by
                        // the maximum number of rows taken up by any gadget within the
                        // exponentiation circuit.
                        offset += OFFSET_INCREMENT;
                    }
                }
=======
                let mut offset = 0;
                for exp_event in exp_events.iter() {
                    self.assign_exp_event(
                        &mut region,
                        &mut offset,
                        exp_event,
                        &mut mul_chip,
                        &mut parity_check_chip,
                    )?;
                }

                // Fill the rest of the circuit with valid rows to achieve a constant assignment
                // to the q_usable fixed column.
                let pad_exp_event = ExpEvent::default();
                while offset + OFFSET_INCREMENT <= max_exp_rows - UNUSABLE_EXP_ROWS {
                    self.assign_exp_event(
                        &mut region,
                        &mut offset,
                        &pad_exp_event,
                        &mut mul_chip,
                        &mut parity_check_chip,
                    )?;
                }

                // Fill extra unused rows required by the rotations at the last `q_enable`.
                self.assign_unused_rows(&mut region, offset)?;
>>>>>>> 1d09be5a
                Ok(())
            },
        )?;

        // assign exp table.
        let mut all_pad_columns = self.exp_table.columns();
        all_pad_columns.extend_from_slice(&[
            self.mul_gadget.col0,
            self.mul_gadget.col1,
            self.mul_gadget.col2,
            self.mul_gadget.col3,
            self.mul_gadget.col4,
            self.parity_check.col0,
            self.parity_check.col1,
            self.parity_check.col2,
            self.parity_check.col3,
            self.parity_check.col4,
        ]);
        let pad_rows_size = 2 * OFFSET_INCREMENT;
        self.exp_table
            .load(layouter, block, all_pad_columns, pad_rows_size)
    }

    fn assign_exp_event(
        &self,
        region: &mut Region<F>,
        offset: &mut usize,
        exp_event: &ExpEvent,
        mul_chip: &mut MulAddChip<F>,
        parity_check_chip: &mut MulAddChip<F>,
    ) -> Result<(), Error> {
        let mut exponent = exp_event.exponent;
        for (step, step_assignments) in exp_event
            .steps
            .iter()
            .rev()
            .zip(ExpTable::assignments::<F>(exp_event).chunks_exact(OFFSET_INCREMENT))
        {
            // assign everything except the exp table.
            self.assign_step(
                region,
                *offset,
                &mut exponent,
                step,
                mul_chip,
                parity_check_chip,
            )?;
            // assign exp table.
            for (i, assignment) in step_assignments.iter().enumerate() {
                for (column, value) in <ExpTable as LookupTable<F>>::advice_columns(&self.exp_table)
                    .iter()
                    .zip(assignment)
                {
                    region.assign_advice(
                        || format!("exp circuit: {:?}: {}", *column, *offset + i),
                        *column,
                        *offset + i,
                        || Value::known(*value),
                    )?;
                }
            }
            region.assign_fixed(
                || format!("exp_circuit: {:?}: {}", self.exp_table.is_step, offset),
                self.exp_table.is_step,
                *offset,
                || Value::known(F::one()),
            )?;
            for i in 1..OFFSET_INCREMENT {
                region.assign_fixed(
                    || format!("exp_circuit: {:?}: {}", self.exp_table.is_step, *offset + i),
                    self.exp_table.is_step,
                    *offset + i,
                    || Value::known(F::zero()),
                )?;
            }
            // mul_chip has 7 rows, exp_table has 4 rows. So we increment the offset by
            // the maximum number of rows taken up by any gadget within the
            // exponentiation circuit.
            *offset += OFFSET_INCREMENT;
        }
        Ok(())
    }

    fn assign_step(
        &self,
        region: &mut Region<F>,
        offset: usize,
        exponent: &mut U256,
        step: &ExpStep,
        mul_chip: &mut MulAddChip<F>,
        parity_check_chip: &mut MulAddChip<F>,
    ) -> Result<(), Error> {
        let two = U256::from(2);
        let (exponent_div2, remainder) = exponent.div_mod(two);

        for i in 0..OFFSET_INCREMENT {
            self.q_usable.enable(region, offset + i)?;
        }
        mul_chip.assign(region, offset, [step.a, step.b, U256::zero(), step.d])?;
        parity_check_chip.assign(region, offset, [two, exponent_div2, remainder, *exponent])?;

        // update reducing exponent
        if remainder.is_zero() {
            // exponent is even
            *exponent = exponent_div2;
        } else {
            // exponent is odd
            *exponent = *exponent - 1;
        }
        Ok(())
    }

    fn assign_unused_rows(&self, region: &mut Region<'_, F>, offset: usize) -> Result<(), Error> {
        let mut all_columns = <ExpTable as LookupTable<F>>::advice_columns(&self.exp_table);
        all_columns.extend_from_slice(&[
            self.mul_gadget.col0,
            self.mul_gadget.col1,
            self.mul_gadget.col2,
            self.mul_gadget.col3,
            self.mul_gadget.col4,
            self.parity_check.col0,
            self.parity_check.col1,
            self.parity_check.col2,
            self.parity_check.col3,
            self.parity_check.col4,
        ]);
        for i in 0..UNUSABLE_EXP_ROWS {
            for column in &all_columns {
                region.assign_advice(
                    || format!("unused rows: {}", offset + i),
                    *column,
                    offset + i,
                    || Value::known(F::zero()),
                )?;
            }
            region.assign_fixed(
                || format!("unused rows: {}", offset + i),
                self.exp_table.is_step,
                offset + i,
                || Value::known(F::zero()),
            )?;
        }

        Ok(())
    }

    fn min_num_rows(exp_events: &[ExpEvent]) -> usize {
        exp_events
            .iter()
            .map(|e| e.steps.len() * OFFSET_INCREMENT)
            .sum::<usize>()
            .add(UNUSABLE_EXP_ROWS)
    }
}

/// ExpCircuit
#[derive(Default, Clone, Debug)]
pub struct ExpCircuit<F> {
    /// Exp events
    pub exp_events: Vec<ExpEvent>,
    /// Max number of rows in exp circuit
    pub max_exp_rows: usize,
    _marker: PhantomData<F>,
}

impl<F: Field> ExpCircuit<F> {
    /// Return a new ExpCircuit
    pub fn new(exp_events: Vec<ExpEvent>, max_exp_rows: usize) -> Self {
        Self {
            exp_events,
            max_exp_rows,
            _marker: PhantomData::default(),
        }
    }
}

impl<F: Field> SubCircuit<F> for ExpCircuit<F> {
    type Config = ExpCircuitConfig<F>;

    fn new_from_block(block: &witness::Block<F>) -> Self {
        // Hardcoded to pass unit tests for now. In the future, insert:
        // "block.circuits_params.max_exp_rows"
        Self::new(
            block.exp_events.clone(),
            block.circuits_params.max_exp_steps,
        )
    }

    /// Return the minimum number of rows required to prove the block
    fn min_num_rows_block(block: &witness::Block<F>) -> (usize, usize) {
        (
            Self::Config::min_num_rows(&block.exp_events),
            block.circuits_params.max_exp_steps,
        )
    }

    /// Make the assignments to the ExpCircuit
    fn synthesize_sub(
        &self,
        config: &Self::Config,
        _challenges: &Challenges<Value<F>>,
        layouter: &mut impl Layouter<F>,
    ) -> Result<(), Error> {
        config.assign_exp_events(layouter, &self.exp_events, self.max_exp_rows)
    }
}

#[cfg(any(feature = "test", test))]
impl<F: Field> Circuit<F> for ExpCircuit<F> {
    type Config = (ExpCircuitConfig<F>, Challenges);
    type FloorPlanner = SimpleFloorPlanner;

    fn without_witnesses(&self) -> Self {
        Self::default()
    }

    fn configure(meta: &mut ConstraintSystem<F>) -> Self::Config {
        let exp_table = ExpTable::construct(meta);
        let challenges = Challenges::construct(meta);
        (ExpCircuitConfig::new(meta, exp_table), challenges)
    }

    fn synthesize(
        &self,
        (config, challenges): Self::Config,
        mut layouter: impl Layouter<F>,
    ) -> Result<(), halo2_proofs::plonk::Error> {
        let challenges = challenges.values(&mut layouter);
        self.synthesize_sub(&config, &challenges, &mut layouter)
    }
}

#[cfg(any(feature = "test", test))]
/// Dev helpers
pub mod dev {
    use super::*;
    use eth_types::Field;
    use halo2_proofs::dev::MockProver;

    use crate::evm_circuit::witness::Block;

    /// Test exponentiation circuit with the provided block witness
    pub fn test_exp_circuit<F: Field>(k: u32, block: Block<F>) {
        let circuit = ExpCircuit::<F>::new(
            block.exp_events.clone(),
            block.circuits_params.max_exp_steps,
        );
        let prover = MockProver::<F>::run(k, &circuit, vec![]).unwrap();
        prover.assert_satisfied_par()
    }
}

#[cfg(test)]
mod tests {
    use bus_mapping::{
        circuit_input_builder::{CircuitInputBuilder, CircuitsParams},
        evm::OpcodeId,
        mock::BlockData,
    };
    use eth_types::{bytecode, geth_types::GethData, Bytecode, Word};
    use halo2_proofs::{dev::MockProver, halo2curves::bn256::Fr};
    use mock::TestContext;

    use crate::{
        evm_circuit::witness::block_convert,
        exp_circuit::{dev::test_exp_circuit, ExpCircuit},
    };

    fn gen_code_single(base: Word, exponent: Word) -> Bytecode {
        bytecode! {
            PUSH32(exponent)
            PUSH32(base)
            EXP
            STOP
        }
    }

    fn gen_code_multiple(args: Vec<(Word, Word)>) -> Bytecode {
        let mut code = Bytecode::default();
        for (base, exponent) in args.into_iter() {
            code.push(32, exponent);
            code.push(32, base);
            code.write_op(OpcodeId::EXP);
        }
        code.write_op(OpcodeId::STOP);
        code
    }

    fn gen_data(code: Bytecode) -> CircuitInputBuilder {
        let test_ctx = TestContext::<2, 1>::simple_ctx_with_bytecode(code).unwrap();
        let block: GethData = test_ctx.into();
        let mut builder = BlockData::new_from_geth_data(block.clone()).new_circuit_input_builder();
        builder
            .handle_block(&block.eth_block, &block.geth_traces)
            .unwrap();
        builder
    }

    fn test_ok(base: Word, exponent: Word, k: Option<u32>) {
        let code = gen_code_single(base, exponent);
        let builder = gen_data(code);
        let block = block_convert::<Fr>(&builder.block, &builder.code_db).unwrap();
        test_exp_circuit(k.unwrap_or(18), block);
    }

    fn test_ok_multiple(args: Vec<(Word, Word)>) {
        let code = gen_code_multiple(args);
        let builder = gen_data(code);
        let block = block_convert::<Fr>(&builder.block, &builder.code_db).unwrap();
        test_exp_circuit(20, block);
    }

    #[test]
    fn exp_circuit_single() {
        test_ok(2.into(), 2.into(), None);
        test_ok(3.into(), 7.into(), None);
        test_ok(5.into(), 11.into(), None);
        test_ok(7.into(), 13.into(), None);
        test_ok(11.into(), 17.into(), None);
        test_ok(13.into(), 23.into(), None);
        test_ok(29.into(), 43.into(), None);
        test_ok(41.into(), 259.into(), None);
    }

    #[test]
    fn exp_circuit_big() {
        test_ok(
            2.into(),
            Word::from_str_radix("0x1FFFFFFFFFFFFFFFFFFFFFFFFFFFFFFFE", 16).unwrap(),
            Some(20),
        );
    }

    #[test]
    fn exp_circuit_multiple() {
        test_ok_multiple(vec![
            (3.into(), 7.into()),
            (5.into(), 11.into()),
            (7.into(), 13.into()),
            (11.into(), 17.into()),
            (13.into(), 23.into()),
            (29.into(), 43.into()),
            (41.into(), 259.into()),
        ]);
    }

    #[test]
    fn variadic_size_check() {
        let k = 20;
        // Empty
        let block: GethData = TestContext::<0, 0>::new(None, |_| {}, |_, _| {}, |b, _| b)
            .unwrap()
            .into();
        let mut builder =
            BlockData::new_from_geth_data_with_params(block.clone(), CircuitsParams::default())
                .new_circuit_input_builder();
        builder
            .handle_block(&block.eth_block, &block.geth_traces)
            .unwrap();
        let block = block_convert::<Fr>(&builder.block, &builder.code_db).unwrap();
        let circuit = ExpCircuit::<Fr>::new(
            block.exp_events.clone(),
            block.circuits_params.max_exp_steps,
        );
        let prover1 = MockProver::<Fr>::run(k, &circuit, vec![]).unwrap();

        // Non-empty
        let code = bytecode! {
            PUSH32(8)
            PUSH32(10)
            EXP
            PUSH32(3)
            PUSH32(5)
            EXP
            STOP
        };
        let builder = gen_data(code);
        let block = block_convert::<Fr>(&builder.block, &builder.code_db).unwrap();
        let circuit = ExpCircuit::<Fr>::new(
            block.exp_events.clone(),
            block.circuits_params.max_exp_steps,
        );
        let prover2 = MockProver::<Fr>::run(k, &circuit, vec![]).unwrap();

        assert_eq!(prover1.fixed(), prover2.fixed());
        assert_eq!(prover1.permutation(), prover2.permutation());
    }
}<|MERGE_RESOLUTION|>--- conflicted
+++ resolved
@@ -176,69 +176,69 @@
                     not::expr(meta.query_advice(exp_table.is_last, Rotation::cur())),
                     is_odd.clone(),
                 ]), |cb| {
-                    cb.require_equal(
-                        "intermediate_exponent::next == intermediate_exponent::cur - 1 (lo::next == lo::cur - 1)",
-                        meta.query_advice(exp_table.exponent_lo_hi, Rotation(7)),
-                        meta.query_advice(exp_table.exponent_lo_hi, Rotation(0)) - 1.expr(),
-                    );
-                    cb.require_equal(
-                        "intermediate_exponent::next == intermediate_exponent::cur - 1 (hi::next == hi::cur)",
-                        meta.query_advice(exp_table.exponent_lo_hi, Rotation(8)),
-                        meta.query_advice(exp_table.exponent_lo_hi, Rotation(1)),
-                    );
-
-                    // base MUST equal b.
-                    let (b_limb0, b_limb1, b_limb2, b_limb3) = mul_gadget.b_limbs_cur(meta);
-                    let (base_limb0, base_limb1, base_limb2, base_limb3) = (
-                        meta.query_advice(exp_table.base_limb, Rotation::cur()),
-                        meta.query_advice(exp_table.base_limb, Rotation::next()),
-                        meta.query_advice(exp_table.base_limb, Rotation(2)),
-                        meta.query_advice(exp_table.base_limb, Rotation(3)),
-                    );
-                    cb.require_equal("exp_table.base_limbs[i] == mul_gadget.b[i]", base_limb0, b_limb0);
-                    cb.require_equal("exp_table.base_limbs[i] == mul_gadget.b[i]", base_limb1, b_limb1);
-                    cb.require_equal("exp_table.base_limbs[i] == mul_gadget.b[i]", base_limb2, b_limb2);
-                    cb.require_equal("exp_table.base_limbs[i] == mul_gadget.b[i]", base_limb3, b_limb3);
-                });
+                cb.require_equal(
+                    "intermediate_exponent::next == intermediate_exponent::cur - 1 (lo::next == lo::cur - 1)",
+                    meta.query_advice(exp_table.exponent_lo_hi, Rotation(7)),
+                    meta.query_advice(exp_table.exponent_lo_hi, Rotation(0)) - 1.expr(),
+                );
+                cb.require_equal(
+                    "intermediate_exponent::next == intermediate_exponent::cur - 1 (hi::next == hi::cur)",
+                    meta.query_advice(exp_table.exponent_lo_hi, Rotation(8)),
+                    meta.query_advice(exp_table.exponent_lo_hi, Rotation(1)),
+                );
+
+                // base MUST equal b.
+                let (b_limb0, b_limb1, b_limb2, b_limb3) = mul_gadget.b_limbs_cur(meta);
+                let (base_limb0, base_limb1, base_limb2, base_limb3) = (
+                    meta.query_advice(exp_table.base_limb, Rotation::cur()),
+                    meta.query_advice(exp_table.base_limb, Rotation::next()),
+                    meta.query_advice(exp_table.base_limb, Rotation(2)),
+                    meta.query_advice(exp_table.base_limb, Rotation(3)),
+                );
+                cb.require_equal("exp_table.base_limbs[i] == mul_gadget.b[i]", base_limb0, b_limb0);
+                cb.require_equal("exp_table.base_limbs[i] == mul_gadget.b[i]", base_limb1, b_limb1);
+                cb.require_equal("exp_table.base_limbs[i] == mul_gadget.b[i]", base_limb2, b_limb2);
+                cb.require_equal("exp_table.base_limbs[i] == mul_gadget.b[i]", base_limb3, b_limb3);
+            });
             // remainder == 0 => exponent is even
             cb.condition(
                 and::expr([
                     not::expr(meta.query_advice(exp_table.is_last, Rotation::cur())),
                     not::expr(is_odd),
                 ]), |cb| {
-                    let (exponent_lo, exponent_hi) = parity_check.d_lo_hi_cur(meta);
-                    cb.require_equal(
-                        "exponent::next == exponent::cur / 2 (equate cur lo)",
-                        meta.query_advice(exp_table.exponent_lo_hi, Rotation(0)),
-                        exponent_lo,
-                    );
-                    cb.require_equal(
-                        "exponent::next == exponent::cur / 2 (equate cur hi)",
-                        meta.query_advice(exp_table.exponent_lo_hi, Rotation(1)),
-                        exponent_hi,
-                    );
-                    let (limb0, limb1, limb2, limb3) = parity_check.b_limbs_cur(meta);
-                    let exponent_next_lo = limb0 + (limb1 * multiplier);
-                    let exponent_next_hi = limb2 + (limb3 * multiplier);
-                    cb.require_equal(
-                        "intermediate_exponent::next == intermediate_exponent::cur / 2 (equate next lo)",
-                        meta.query_advice(exp_table.exponent_lo_hi, Rotation(7)),
-                        exponent_next_lo,
-                    );
-                    cb.require_equal(
-                        "intermediate_exponent::next == intermediate_exponent::cur / 2 (equate next hi)",
-                        meta.query_advice(exp_table.exponent_lo_hi, Rotation(8)),
-                        exponent_next_hi,
-                    );
-
-                    // a == b
-                    let (a_limb0, a_limb1, a_limb2, a_limb3) = mul_gadget.a_limbs_cur(meta);
-                    let (b_limb0, b_limb1, b_limb2, b_limb3) = mul_gadget.b_limbs_cur(meta);
-                    cb.require_equal("mul_gadget.a[i] == mul_gadget.b[i]", a_limb0, b_limb0);
-                    cb.require_equal("mul_gadget.a[i] == mul_gadget.b[i]", a_limb1, b_limb1);
-                    cb.require_equal("mul_gadget.a[i] == mul_gadget.b[i]", a_limb2, b_limb2);
-                    cb.require_equal("mul_gadget.a[i] == mul_gadget.b[i]", a_limb3, b_limb3);
-                });
+                let (exponent_lo, exponent_hi) = parity_check.d_lo_hi_cur(meta);
+                cb.require_equal(
+                    "exponent::next == exponent::cur / 2 (equate cur lo)",
+                    meta.query_advice(exp_table.exponent_lo_hi, Rotation(0)),
+                    exponent_lo,
+                );
+                cb.require_equal(
+                    "exponent::next == exponent::cur / 2 (equate cur hi)",
+                    meta.query_advice(exp_table.exponent_lo_hi, Rotation(1)),
+                    exponent_hi,
+                );
+                let (limb0, limb1, limb2, limb3) = parity_check.b_limbs_cur(meta);
+                let exponent_next_lo = limb0 + (limb1 * multiplier);
+                let exponent_next_hi = limb2 + (limb3 * multiplier);
+                cb.require_equal(
+                    "intermediate_exponent::next == intermediate_exponent::cur / 2 (equate next lo)",
+                    meta.query_advice(exp_table.exponent_lo_hi, Rotation(7)),
+                    exponent_next_lo,
+                );
+                cb.require_equal(
+                    "intermediate_exponent::next == intermediate_exponent::cur / 2 (equate next hi)",
+                    meta.query_advice(exp_table.exponent_lo_hi, Rotation(8)),
+                    exponent_next_hi,
+                );
+
+                // a == b
+                let (a_limb0, a_limb1, a_limb2, a_limb3) = mul_gadget.a_limbs_cur(meta);
+                let (b_limb0, b_limb1, b_limb2, b_limb3) = mul_gadget.b_limbs_cur(meta);
+                cb.require_equal("mul_gadget.a[i] == mul_gadget.b[i]", a_limb0, b_limb0);
+                cb.require_equal("mul_gadget.a[i] == mul_gadget.b[i]", a_limb1, b_limb1);
+                cb.require_equal("mul_gadget.a[i] == mul_gadget.b[i]", a_limb2, b_limb2);
+                cb.require_equal("mul_gadget.a[i] == mul_gadget.b[i]", a_limb3, b_limb3);
+            });
 
             // For the last step in the exponentiation operation's trace.
             cb.condition(meta.query_advice(exp_table.is_last, Rotation::cur()), |cb| {
@@ -302,48 +302,9 @@
         let mut mul_chip = MulAddChip::construct(self.mul_gadget.clone());
         let mut parity_check_chip = MulAddChip::construct(self.parity_check.clone());
 
-        // assign everything except the exp table.
         layouter.assign_region(
             || "exponentiation circuit",
             |mut region| {
-<<<<<<< HEAD
-                let mut offset = 0usize;
-                for exp_event in block.exp_events.iter() {
-                    let mut exponent = exp_event.exponent;
-                    for step in exp_event.steps.iter().rev() {
-                        let two = U256::from(2);
-                        let (exponent_div2, remainder) = exponent.div_mod(two);
-
-                        for i in 0..OFFSET_INCREMENT {
-                            self.q_usable.enable(&mut region, offset + i)?;
-                        }
-                        mul_chip.assign(
-                            &mut region,
-                            offset,
-                            [step.a, step.b, U256::zero(), step.d],
-                        )?;
-                        parity_check_chip.assign(
-                            &mut region,
-                            offset,
-                            [two, exponent_div2, remainder, exponent],
-                        )?;
-
-                        // update reducing exponent
-                        if remainder.is_zero() {
-                            // exponent is even
-                            exponent = exponent_div2;
-                        } else {
-                            // exponent is odd
-                            exponent = exponent - 1;
-                        }
-
-                        // mul_chip has 7 rows, exp_table has 4 rows. So we increment the offset by
-                        // the maximum number of rows taken up by any gadget within the
-                        // exponentiation circuit.
-                        offset += OFFSET_INCREMENT;
-                    }
-                }
-=======
                 let mut offset = 0;
                 for exp_event in exp_events.iter() {
                     self.assign_exp_event(
@@ -370,28 +331,9 @@
 
                 // Fill extra unused rows required by the rotations at the last `q_enable`.
                 self.assign_unused_rows(&mut region, offset)?;
->>>>>>> 1d09be5a
                 Ok(())
             },
-        )?;
-
-        // assign exp table.
-        let mut all_pad_columns = self.exp_table.columns();
-        all_pad_columns.extend_from_slice(&[
-            self.mul_gadget.col0,
-            self.mul_gadget.col1,
-            self.mul_gadget.col2,
-            self.mul_gadget.col3,
-            self.mul_gadget.col4,
-            self.parity_check.col0,
-            self.parity_check.col1,
-            self.parity_check.col2,
-            self.parity_check.col3,
-            self.parity_check.col4,
-        ]);
-        let pad_rows_size = 2 * OFFSET_INCREMENT;
-        self.exp_table
-            .load(layouter, block, all_pad_columns, pad_rows_size)
+        )
     }
 
     fn assign_exp_event(
