--- conflicted
+++ resolved
@@ -42,42 +42,6 @@
     witness::{Bytecode, RwMap, Transaction},
 };
 
-<<<<<<< HEAD
-#[cfg(any(feature = "test", test, feature = "test-circuits"))]
-use halo2_proofs::{
-    circuit::SimpleFloorPlanner,
-    plonk::{Challenge, Circuit},
-};
-
-/// Encode the type `NumberOrHash` into a field element
-#[allow(clippy::needless_return)]
-pub fn number_or_hash_to_field<F: Field>(v: &NumberOrHash, challenge: Value<F>) -> Value<F> {
-    match v {
-        NumberOrHash::Number(n) => Value::known(F::from(*n as u64)),
-        NumberOrHash::Hash(h) => {
-            // since code hash in the bytecode table is represented in
-            // the little-endian form, we reverse the big-endian bytes
-            // of H256.
-            let le_bytes = {
-                let mut b = h.to_fixed_bytes();
-                b.reverse();
-                b
-            };
-            #[cfg(feature = "scroll")]
-            {
-                // use poseidon codehash fr
-                return challenge.map(|_challenge| rlc::value(&le_bytes, 0x100u64.into()));
-            }
-            #[cfg(not(feature = "scroll"))]
-            {
-                return challenge.map(|challenge| rlc::value(&le_bytes, challenge));
-            }
-        }
-    }
-}
-
-=======
->>>>>>> 4e5e78a1
 /// The rw table shared between evm circuit and state circuit
 #[derive(Clone, Debug)]
 pub struct CopyCircuitConfig<F> {
@@ -854,431 +818,6 @@
     }
 }
 
-<<<<<<< HEAD
-#[cfg(any(feature = "test", test, feature = "test-circuits"))]
-impl<F: Field> Circuit<F> for CopyCircuit<F> {
-    type Config = (CopyCircuitConfig<F>, Challenges<Challenge>);
-    type FloorPlanner = SimpleFloorPlanner;
-
-    fn without_witnesses(&self) -> Self {
-        Self::default()
-    }
-
-    fn configure(meta: &mut ConstraintSystem<F>) -> Self::Config {
-        let tx_table = TxTable::construct(meta);
-        let rw_table = RwTable::construct(meta);
-        let bytecode_table = BytecodeTable::construct(meta);
-        let q_enable = meta.fixed_column();
-        let copy_table = CopyTable::construct(meta, q_enable);
-        let challenges = Challenges::construct(meta);
-        let challenge_exprs = challenges.exprs(meta);
-
-        (
-            CopyCircuitConfig::new(
-                meta,
-                CopyCircuitConfigArgs {
-                    tx_table,
-                    rw_table,
-                    bytecode_table,
-                    copy_table,
-                    q_enable,
-                    challenges: challenge_exprs,
-                },
-            ),
-            challenges,
-        )
-    }
-
-    fn synthesize(
-        &self,
-        config: Self::Config,
-        mut layouter: impl Layouter<F>,
-    ) -> Result<(), halo2_proofs::plonk::Error> {
-        let challenge_values = config.1.values(&layouter);
-
-        config.0.tx_table.load(
-            &mut layouter,
-            &self.external_data.txs,
-            self.external_data.max_txs,
-            self.external_data.max_calldata,
-            0,
-            &challenge_values,
-        )?;
-
-        config.0.rw_table.load(
-            &mut layouter,
-            &self.external_data.rws.table_assignments(),
-            self.external_data.max_rws,
-            challenge_values.evm_word(),
-        )?;
-
-        config.0.bytecode_table.load(
-            &mut layouter,
-            self.external_data.bytecodes.values(),
-            &challenge_values,
-        )?;
-        self.synthesize_sub(&config.0, &challenge_values, &mut layouter)
-    }
-}
-
-/// Dev helpers
-#[cfg(any(feature = "test", test))]
-pub mod dev {
-    use crate::{copy_circuit::*, witness::Block};
-    use halo2_proofs::dev::{MockProver, VerifyFailure};
-
-    /// Test copy circuit from copy events and test data
-    pub fn test_copy_circuit<F: Field>(
-        k: u32,
-        copy_events: Vec<CopyEvent>,
-        max_copy_rows: usize,
-        external_data: ExternalData,
-    ) -> Result<(), Vec<VerifyFailure>> {
-        let circuit =
-            CopyCircuit::<F>::new_with_external_data(copy_events, max_copy_rows, external_data);
-
-        let prover = MockProver::<F>::run(k, &circuit, vec![]).unwrap();
-        prover.verify_par()
-    }
-
-    /// Test copy circuit with the provided block witness
-    pub fn test_copy_circuit_from_block<F: Field>(
-        k: u32,
-        block: Block<F>,
-    ) -> Result<(), Vec<VerifyFailure>> {
-        test_copy_circuit::<F>(
-            k,
-            block.copy_events,
-            block.circuits_params.max_copy_rows,
-            ExternalData {
-                max_txs: block.circuits_params.max_txs,
-                max_calldata: block.circuits_params.max_calldata,
-                txs: block.txs,
-                max_rws: block.circuits_params.max_rws,
-                rws: block.rws,
-                bytecodes: block.bytecodes,
-            },
-        )
-    }
-}
-
-#[cfg(test)]
-mod tests {
-    use super::dev::test_copy_circuit_from_block;
-    use crate::{
-        copy_circuit::CopyCircuit,
-        evm_circuit::{test::rand_bytes, witness::block_convert},
-    };
-    use bus_mapping::{
-        circuit_input_builder::{CircuitInputBuilder, CircuitsParams},
-        evm::{gen_sha3_code, MemoryKind},
-        mock::BlockData,
-    };
-    use eth_types::{bytecode, geth_types::GethData, ToWord, Word};
-    use halo2_proofs::{
-        dev::{MockProver, VerifyFailure},
-        halo2curves::bn256::Fr,
-    };
-    use mock::{test_ctx::helpers::account_0_code_account_1_no_code, TestContext, MOCK_ACCOUNTS};
-    use pretty_assertions::assert_eq;
-
-    fn gen_calldatacopy_data() -> CircuitInputBuilder {
-        let length = 0x0fffusize;
-        let code = bytecode! {
-            PUSH32(Word::from(length))
-            PUSH32(Word::from(0x00))
-            PUSH32(Word::from(0x00))
-            CALLDATACOPY
-            STOP
-        };
-        let calldata = rand_bytes(length);
-        let test_ctx = TestContext::<2, 1>::new(
-            None,
-            account_0_code_account_1_no_code(code),
-            |mut txs, accs| {
-                txs[0]
-                    .from(accs[1].address)
-                    .to(accs[0].address)
-                    .input(calldata.into());
-            },
-            |block, _txs| block.number(0xcafeu64),
-        )
-        .unwrap();
-        let block: GethData = test_ctx.into();
-        let mut builder = BlockData::new_from_geth_data_with_params(
-            block.clone(),
-            CircuitsParams {
-                max_rws: 8192,
-                max_copy_rows: 8192 + 2,
-                max_calldata: 5000,
-                ..Default::default()
-            },
-        )
-        .new_circuit_input_builder();
-        builder
-            .handle_block(&block.eth_block, &block.geth_traces)
-            .unwrap();
-        builder
-    }
-
-    fn gen_codecopy_data() -> CircuitInputBuilder {
-        let code = bytecode! {
-            PUSH32(Word::from(0x20))
-            PUSH32(Word::from(0x00))
-            PUSH32(Word::from(0x00))
-            CODECOPY
-            STOP
-        };
-        let test_ctx = TestContext::<2, 1>::simple_ctx_with_bytecode(code).unwrap();
-        let block: GethData = test_ctx.into();
-        let mut builder = BlockData::new_from_geth_data(block.clone()).new_circuit_input_builder();
-        builder
-            .handle_block(&block.eth_block, &block.geth_traces)
-            .unwrap();
-        builder
-    }
-
-    fn gen_extcodecopy_data() -> CircuitInputBuilder {
-        let external_address = MOCK_ACCOUNTS[0];
-        let code = bytecode! {
-            PUSH1(0x30usize)
-            PUSH1(0x0usize)
-            PUSH1(0x0usize)
-            PUSH20(external_address.to_word())
-            EXTCODECOPY
-            STOP
-        };
-        let code_ext = rand_bytes(0x0fffusize);
-        let test_ctx = TestContext::<3, 1>::new(
-            None,
-            |accs| {
-                accs[0].address(MOCK_ACCOUNTS[1]).code(code.clone());
-
-                accs[1].address(external_address).code(code_ext.clone());
-
-                accs[2]
-                    .address(MOCK_ACCOUNTS[2])
-                    .balance(Word::from(1u64 << 20));
-            },
-            |mut txs, accs| {
-                txs[0].to(accs[0].address).from(accs[2].address);
-            },
-            |block, _tx| block.number(0xcafeu64),
-        )
-        .unwrap();
-        let block: GethData = test_ctx.into();
-        let mut builder = BlockData::new_from_geth_data(block.clone()).new_circuit_input_builder();
-        builder
-            .handle_block(&block.eth_block, &block.geth_traces)
-            .unwrap();
-        builder
-    }
-
-    fn gen_sha3_data() -> CircuitInputBuilder {
-        let (code, _) = gen_sha3_code(0x20, 0x200, MemoryKind::EqualToSize);
-        let test_ctx = TestContext::<2, 1>::simple_ctx_with_bytecode(code).unwrap();
-        let block: GethData = test_ctx.into();
-        let mut builder = BlockData::new_from_geth_data_with_params(
-            block.clone(),
-            CircuitsParams {
-                max_rws: 2000,
-                max_copy_rows: 0x200 * 2 + 2,
-                ..Default::default()
-            },
-        )
-        .new_circuit_input_builder();
-        builder
-            .handle_block(&block.eth_block, &block.geth_traces)
-            .unwrap();
-        builder
-    }
-
-    fn gen_tx_log_data() -> CircuitInputBuilder {
-        let code = bytecode! {
-            PUSH32(200)         // value
-            PUSH32(0)           // offset
-            MSTORE
-            PUSH32(Word::MAX)   // topic
-            PUSH1(32)           // length
-            PUSH1(0)            // offset
-            LOG1
-            STOP
-        };
-        let test_ctx = TestContext::<2, 1>::simple_ctx_with_bytecode(code).unwrap();
-        let block: GethData = test_ctx.into();
-        let mut builder = BlockData::new_from_geth_data(block.clone()).new_circuit_input_builder();
-        builder
-            .handle_block(&block.eth_block, &block.geth_traces)
-            .unwrap();
-        builder
-    }
-
-    #[test]
-    fn copy_circuit_valid_calldatacopy() {
-        let builder = gen_calldatacopy_data();
-        let block = block_convert::<Fr>(&builder.block, &builder.code_db).unwrap();
-        assert_eq!(test_copy_circuit_from_block(14, block), Ok(()));
-    }
-
-    #[test]
-    fn copy_circuit_valid_codecopy() {
-        let builder = gen_codecopy_data();
-        let block = block_convert::<Fr>(&builder.block, &builder.code_db).unwrap();
-        assert_eq!(test_copy_circuit_from_block(10, block), Ok(()));
-    }
-
-    #[test]
-    fn copy_circuit_valid_extcodecopy() {
-        let builder = gen_extcodecopy_data();
-        let block = block_convert::<Fr>(&builder.block, &builder.code_db).unwrap();
-        assert_eq!(test_copy_circuit_from_block(14, block), Ok(()));
-    }
-
-    #[test]
-    fn copy_circuit_valid_sha3() {
-        let builder = gen_sha3_data();
-        let block = block_convert::<Fr>(&builder.block, &builder.code_db).unwrap();
-        assert_eq!(test_copy_circuit_from_block(14, block), Ok(()));
-    }
-
-    #[test]
-    fn copy_circuit_valid_tx_log() {
-        let builder = gen_tx_log_data();
-        let block = block_convert::<Fr>(&builder.block, &builder.code_db).unwrap();
-        assert_eq!(test_copy_circuit_from_block(10, block), Ok(()));
-    }
-
-    #[test]
-    fn copy_circuit_invalid_calldatacopy() {
-        let mut builder = gen_calldatacopy_data();
-
-        // modify first byte of first copy event
-        builder.block.copy_events[0].bytes[0].0 =
-            builder.block.copy_events[0].bytes[0].0.wrapping_add(1);
-
-        let block = block_convert::<Fr>(&builder.block, &builder.code_db).unwrap();
-
-        assert_error_matches(
-            test_copy_circuit_from_block(14, block),
-            vec!["Memory lookup", "Tx calldata lookup"],
-        );
-    }
-
-    #[test]
-    fn copy_circuit_invalid_codecopy() {
-        let mut builder = gen_codecopy_data();
-
-        // modify first byte of first copy event
-        builder.block.copy_events[0].bytes[0].0 =
-            builder.block.copy_events[0].bytes[0].0.wrapping_add(1);
-
-        let block = block_convert::<Fr>(&builder.block, &builder.code_db).unwrap();
-
-        assert_error_matches(
-            test_copy_circuit_from_block(10, block),
-            vec!["Memory lookup", "Bytecode lookup"],
-        );
-    }
-
-    #[test]
-    fn copy_circuit_invalid_extcodecopy() {
-        let mut builder = gen_extcodecopy_data();
-
-        // modify first byte of first copy event
-        builder.block.copy_events[0].bytes[0].0 =
-            builder.block.copy_events[0].bytes[0].0.wrapping_add(1);
-
-        let block = block_convert::<Fr>(&builder.block, &builder.code_db).unwrap();
-
-        assert_error_matches(
-            test_copy_circuit_from_block(14, block),
-            vec!["Memory lookup", "Bytecode lookup"],
-        );
-    }
-
-    #[test]
-    fn copy_circuit_invalid_sha3() {
-        let mut builder = gen_sha3_data();
-
-        // modify first byte of first copy event
-        builder.block.copy_events[0].bytes[0].0 =
-            builder.block.copy_events[0].bytes[0].0.wrapping_add(1);
-
-        let block = block_convert::<Fr>(&builder.block, &builder.code_db).unwrap();
-
-        assert_error_matches(
-            test_copy_circuit_from_block(14, block),
-            vec!["Memory lookup"],
-        );
-    }
-
-    #[test]
-    fn copy_circuit_invalid_tx_log() {
-        let mut builder = gen_tx_log_data();
-
-        // modify first byte of first copy event
-        builder.block.copy_events[0].bytes[0].0 =
-            builder.block.copy_events[0].bytes[0].0.wrapping_add(1);
-
-        let block = block_convert::<Fr>(&builder.block, &builder.code_db).unwrap();
-
-        assert_error_matches(
-            test_copy_circuit_from_block(10, block),
-            vec!["Memory lookup", "TxLog lookup"],
-        );
-    }
-
-    #[test]
-    fn variadic_size_check() {
-        let builder = gen_tx_log_data();
-        let block1 = block_convert::<Fr>(&builder.block, &builder.code_db).unwrap();
-
-        let block: GethData = TestContext::<0, 0>::new(None, |_| {}, |_, _| {}, |b, _| b)
-            .unwrap()
-            .into();
-        let mut builder =
-            BlockData::new_from_geth_data_with_params(block.clone(), CircuitsParams::default())
-                .new_circuit_input_builder();
-        builder
-            .handle_block(&block.eth_block, &block.geth_traces)
-            .unwrap();
-        let block2 = block_convert::<Fr>(&builder.block, &builder.code_db).unwrap();
-
-        let circuit =
-            CopyCircuit::<Fr>::new(block1.copy_events, block1.circuits_params.max_copy_rows);
-        let prover1 = MockProver::<Fr>::run(14, &circuit, vec![]).unwrap();
-
-        let circuit = CopyCircuit::<Fr>::new(
-            block2.copy_events.clone(),
-            block2.circuits_params.max_copy_rows,
-        );
-        let prover2 = MockProver::<Fr>::run(14, &circuit, vec![]).unwrap();
-
-        assert_eq!(prover1.fixed(), prover2.fixed());
-        assert_eq!(prover1.permutation(), prover2.permutation());
-    }
-
-    fn assert_error_matches(result: Result<(), Vec<VerifyFailure>>, names: Vec<&str>) {
-        let errors = result.expect_err("result is not an error");
-        assert_eq!(errors.len(), names.len(), "{:?}", errors);
-        for i in 0..names.len() {
-            match &errors[i] {
-                VerifyFailure::Lookup {
-                    name: lookup_name, ..
-                } => {
-                    assert_eq!(lookup_name, &names[i])
-                }
-                VerifyFailure::ConstraintNotSatisfied { .. } => panic!(),
-                VerifyFailure::CellNotAssigned { .. } => panic!(),
-                VerifyFailure::ConstraintPoisoned { .. } => panic!(),
-                VerifyFailure::Permutation { .. } => panic!(),
-            }
-        }
-    }
-}
-
-=======
->>>>>>> 4e5e78a1
 #[cfg(test)]
 mod copy_circuit_stats {
     use crate::{
