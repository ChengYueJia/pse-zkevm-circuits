--- conflicted
+++ resolved
@@ -241,15 +241,9 @@
         // annotate columns
         self.annotate_circuit_in_region(region);
 
-<<<<<<< HEAD
-        for (offset, (row, prev_row)) in rows.zip(prev_rows).enumerate() {
+        for (offset, row) in rows.iter().enumerate() {
             if offset == 0 || offset + 1 >= padding_length {
                 log::trace!("state circuit assign offset:{} row:{:?}", offset, row);
-=======
-        for (offset, row) in rows.iter().enumerate() {
-            if offset >= padding_length {
-                log::trace!("state circuit assign offset:{} row:{:#?}", offset, row);
->>>>>>> d4b790e9
             }
 
             region.assign_fixed(
